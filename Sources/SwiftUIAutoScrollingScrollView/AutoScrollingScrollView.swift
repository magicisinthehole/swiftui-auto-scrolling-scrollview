//
//  AutoScrollingScrollView.swift
//  SwiftUIAutoScrollingScrollView
//
//  Created by Andrew Benson on 4/18/25.
//  Copyright (C) 2025 Nuclear Cyborg Corp
//
//  MIT License
//

import Foundation
import SwiftUI
import OSLog

private let logger = Logger(subsystem: "SwiftUIAutoScrollingScrollView", category: "AutoScrollingScrollView")

/// A `SwiftUI` `ScrollView` that will automatically scroll to
/// the bottom when content changes, while respecting manual scrolling
/// performed by the user. This is accomplished by monitoring the provided
/// `value` for changes. When a change is observed, if the `content`
/// was already scrolled to the bottom (or very near to it), it will be scrolled
/// to the bottom again. However, if it wasn't near the bottom, no automatic
/// scrolling will be performed.
@available(iOS 18.0, macOS 15.0, tvOS 13.0, watchOS 6.0, *) // Corrected availability
public struct AutoScrollingScrollView<Content, OverlayContent, V, ScrollPositionType> : View where Content : View, OverlayContent: View, V : Equatable, ScrollPositionType : (Hashable & Sendable) {
    /// An identifier for the current message.  This is so
    /// we can pull it out of the `ForEach` and (hopefully) not re-render ALL
    /// of the content when the current message changes.
    ///
    /// This is only part of the example, not part of the scrolling solution
    @Namespace private var currentMessageNamespace

    // MARK: - State used as part of the scrolling solution

    /// `true` if the bottom of the scroll view is visible
    @State private var isBottomOfScrollViewContentVisible = true
    //    @Binding private var shouldScrollOnAnyChange: Bool

    // bottomOfScrollView and bottomDetector are no longer needed as the component relies on lastScrollViewID
    // @Namespace private var bottomOfScrollView
    // @State private var bottomDetector = "bottom detector" // Removed
    // @State private var scrollPositionID: String? // Removed as unused

    @Binding private var lockToBottom: Bool

    /// The scroll view's content.
    public var content: Content

    /// Overlay content is overlaid at the bottom of the scroll area when there is additional content
    /// which will not be automatically scrolled to reveal
    public var overlayContent: OverlayContent

    /// The scrollable axes of the scroll view.
    ///
    /// The default value is ``Axis/vertical``.
    public var axes: Axis.Set

    /// Used to trigger changes
    public var value: V

    /// Creates a new instance that's scrollable in the direction of the given
    /// axis and can show indicators while scrolling.  f was scrollled to the
    /// bottom previously, will automatically scroll to the bottom on change
    /// of the given `value`.
    ///
    /// - Parameters:
    ///   - axes: The scroll view's scrollable axis. The default axis is the
    ///     vertical axis.
    ///   - value: An `equatable` value to monitor for changes.  Changes
    ///     in this value are used to trigger automatic scroll-to-bottom.
    ///   - content: The view builder that creates the scrollable view.
    @available(iOS 18.0, macOS 15.0, tvOS 13.0, watchOS 6.0, *) // Corrected availability
    public init(_ axes: Axis.Set = .vertical, lockToBottom: Binding<Bool>, lastScrollViewID: ScrollPositionType, autoScrollingOnChangeOf value: V, @ViewBuilder overlayContent: () -> OverlayContent, @ViewBuilder content: () -> Content) {
        self.axes = axes
        self._lockToBottom = lockToBottom
        //        self._shouldScrollOnAnyChange = shouldScrollOnAnyChange
        self.value = value
        self.content = content()
        self.overlayContent = overlayContent()
        self.lastScrollViewID = lastScrollViewID
    }
    let lastScrollViewID: ScrollPositionType

    @State private var scrollPhase: ScrollPhase = .idle
//    @State private var shouldDisplayScrollToBottomOverlay: Bool = false
    @State private var lastSeenID: ScrollPositionType?
    @State private var scrollViewPositionChecker = ScrollPosition(idType: ScrollPositionType.self)

    private var shouldDisplayScrollToBottomOverlay: Bool {
        // Show button if user scrolled up and scroll is idle.
        return !shouldAutoScrollOnNewContent && scrollPhase == .idle
    }
//    private func updateShouldDisplayScrollToBottomOverlay() {
//        let newValue = !isBottomOfScrollViewContentVisible && scrollPhase == .idle
//        if shouldDisplayScrollToBottomOverlay != newValue {
//            withAnimation(Animation.easeInOut(duration: 0.5)) {
//                shouldDisplayScrollToBottomOverlay = newValue
//            }
//        }
//    }
    struct ScrollData: Equatable {
        let size: CGSize
        let visible: CGRect
    }
    @State private var scrollData: ScrollData?
    @State private var weSeeIt: Bool = false
    @State private var isBottomVisible: Bool = false

    @State private var shouldAutoScrollOnNewContent: Bool = true

    /// The content and behavior of the scroll view.
    public var body: some View {
        ScrollViewReader { scrollProxy in
            ScrollView(axes) {
                content
            }
            .simultaneousGesture(DragGesture(minimumDistance: 0.01)
                .onChanged { _ in
                    Task { @MainActor in
                        if shouldAutoScrollOnNewContent { // if true, set to false
                            shouldAutoScrollOnNewContent = false
                            logger.log("AutoScrollingScrollView: DragGesture.onChanged, set shouldAutoScrollOnNewContent = false")
<<<<<<< HEAD
                        }
                    }
                }
                .onEnded { value in
                    Task { @MainActor in
                        // After drag ends, check if we are at the bottom.
                        if scrollViewPositionChecker.viewID(type: ScrollPositionType.self) == self.lastScrollViewID {
                            if !shouldAutoScrollOnNewContent {
                                shouldAutoScrollOnNewContent = true
                                logger.log("AutoScrollingScrollView: DragGesture.onEnded at bottom, set shouldAutoScrollOnNewContent = true")
                            }
                        }
                    }
                }
=======
                        }
                    }
                }
                .onEnded { value in
                    Task { @MainActor in
                        // After drag ends, check if we are at the bottom.
                        if scrollViewPositionChecker.viewID(type: ScrollPositionType.self) == self.lastScrollViewID {
                            if !shouldAutoScrollOnNewContent {
                                shouldAutoScrollOnNewContent = true
                                logger.log("AutoScrollingScrollView: DragGesture.onEnded at bottom, set shouldAutoScrollOnNewContent = true")
                            }
                        }
                    }
                }
>>>>>>> 7e1a4ea5
            )
            .defaultScrollAnchor(.bottom) // Corrected: Removed non-standard 'for: .sizeChanges'
            .scrollPosition($scrollViewPositionChecker, anchor: .bottom)
            .onScrollPhaseChange({ _, newPhase in
                DispatchQueue.main.async {
                    if scrollPhase != newPhase {
                        scrollPhase = newPhase
                    }
                }
            })
            /*
            .overlay(alignment: .top) {
                Text("Target = \(lastScrollViewID)\n\(scrollViewPositionChecker.viewID(type: ScrollPositionType.self))\nisPositionedByUser = \(scrollViewPositionChecker.isPositionedByUser ? "YES" : "no")")
                    .background(.ultraThinMaterial)
            }
             */
            .overlay(alignment: .bottom) {
                Button {
                    logger.log("AutoScrollingScrollView: Scroll to bottom button tapped, scrolling to ID: \(String(describing: self.lastScrollViewID))")
                    withAnimation(.easeInOut(duration: 0.3)) {
                        scrollProxy.scrollTo(self.lastScrollViewID, anchor: .bottom)
                    }
                    shouldAutoScrollOnNewContent = true
                } label: {
                    overlayContent
                }
                .buttonStyle(.plain)
                .disabled(!shouldDisplayScrollToBottomOverlay)
                .opacity(shouldDisplayScrollToBottomOverlay ? 1.0 : 0.0)
                .animation(.easeInOut(duration: 0.55), value: shouldDisplayScrollToBottomOverlay) // Updated animation
            }
            .onChange(of: value) { oldValue, newValue in
                // Auto-scroll if allowed.
                if self.shouldAutoScrollOnNewContent {
                    logger.log("AutoScrollingScrollView: New value, auto-scrolling to ID: \(String(describing: self.lastScrollViewID))")
                    scrollProxy.scrollTo(self.lastScrollViewID, anchor: .bottom)
                } else {
                    logger.log("AutoScrollingScrollView: New value, but auto-scroll disabled.")
                }
            }
            .onChange(of: scrollViewPositionChecker.viewID(type: ScrollPositionType.self)) { _, newViewIDAtBottom in
<<<<<<< HEAD
                // Re-enable auto-scroll if user manually scrolls to the bottom,
                // AND if the view is supposed to be locked to the bottom (externally controlled).
                if newViewIDAtBottom == self.lastScrollViewID {
                    if !self.shouldAutoScrollOnNewContent && self.lockToBottom {
                        logger.log("AutoScrollingScrollView: User scrolled to bottom (ID: \(String(describing: newViewIDAtBottom))) and view is locked, re-enabling auto-scroll.")
=======
                // Re-enable auto-scroll if user manually scrolls to the bottom.
                if newViewIDAtBottom == self.lastScrollViewID {
                    if !self.shouldAutoScrollOnNewContent {
                        logger.log("AutoScrollingScrollView: User scrolled to bottom (ID: \(String(describing: newViewIDAtBottom))), re-enabling auto-scroll.")
>>>>>>> 7e1a4ea5
                        self.shouldAutoScrollOnNewContent = true
                    }
                }
                // Note: DragGesture handles setting shouldAutoScrollOnNewContent to false when user scrolls up.
            }
            .onChange(of: lockToBottom) { _, newLockState in
                // Handle external lockToBottom changes.
                if newLockState {
                    if !self.shouldAutoScrollOnNewContent {
                        self.shouldAutoScrollOnNewContent = true
                        logger.log("AutoScrollingScrollView: lockToBottom true, enabling auto-scroll.")
                    }
                    // Ensure scroll to bottom when locked.
                    Task { @MainActor in
                        logger.log("AutoScrollingScrollView: lockToBottom true, scrolling to ID: \(String(describing: self.lastScrollViewID)).")
                        withAnimation(.easeInOut(duration: 0.3)) {
                            scrollProxy.scrollTo(self.lastScrollViewID, anchor: .bottom)
                        }
                    }
                } else {
                    if self.shouldAutoScrollOnNewContent {
                        self.shouldAutoScrollOnNewContent = false
                        logger.log("AutoScrollingScrollView: lockToBottom false, disabling auto-scroll.")
                    }
                }
            }
        }
    }
}<|MERGE_RESOLUTION|>--- conflicted
+++ resolved
@@ -21,7 +21,7 @@
 /// was already scrolled to the bottom (or very near to it), it will be scrolled
 /// to the bottom again. However, if it wasn't near the bottom, no automatic
 /// scrolling will be performed.
-@available(iOS 18.0, macOS 15.0, tvOS 13.0, watchOS 6.0, *) // Corrected availability
+@available(iOS 18.0, macOS 15.0, tvOS 13.0, watchOS 6.0, *)
 public struct AutoScrollingScrollView<Content, OverlayContent, V, ScrollPositionType> : View where Content : View, OverlayContent: View, V : Equatable, ScrollPositionType : (Hashable & Sendable) {
     /// An identifier for the current message.  This is so
     /// we can pull it out of the `ForEach` and (hopefully) not re-render ALL
@@ -120,7 +120,6 @@
                         if shouldAutoScrollOnNewContent { // if true, set to false
                             shouldAutoScrollOnNewContent = false
                             logger.log("AutoScrollingScrollView: DragGesture.onChanged, set shouldAutoScrollOnNewContent = false")
-<<<<<<< HEAD
                         }
                     }
                 }
@@ -135,22 +134,6 @@
                         }
                     }
                 }
-=======
-                        }
-                    }
-                }
-                .onEnded { value in
-                    Task { @MainActor in
-                        // After drag ends, check if we are at the bottom.
-                        if scrollViewPositionChecker.viewID(type: ScrollPositionType.self) == self.lastScrollViewID {
-                            if !shouldAutoScrollOnNewContent {
-                                shouldAutoScrollOnNewContent = true
-                                logger.log("AutoScrollingScrollView: DragGesture.onEnded at bottom, set shouldAutoScrollOnNewContent = true")
-                            }
-                        }
-                    }
-                }
->>>>>>> 7e1a4ea5
             )
             .defaultScrollAnchor(.bottom) // Corrected: Removed non-standard 'for: .sizeChanges'
             .scrollPosition($scrollViewPositionChecker, anchor: .bottom)
@@ -192,18 +175,11 @@
                 }
             }
             .onChange(of: scrollViewPositionChecker.viewID(type: ScrollPositionType.self)) { _, newViewIDAtBottom in
-<<<<<<< HEAD
                 // Re-enable auto-scroll if user manually scrolls to the bottom,
                 // AND if the view is supposed to be locked to the bottom (externally controlled).
                 if newViewIDAtBottom == self.lastScrollViewID {
                     if !self.shouldAutoScrollOnNewContent && self.lockToBottom {
                         logger.log("AutoScrollingScrollView: User scrolled to bottom (ID: \(String(describing: newViewIDAtBottom))) and view is locked, re-enabling auto-scroll.")
-=======
-                // Re-enable auto-scroll if user manually scrolls to the bottom.
-                if newViewIDAtBottom == self.lastScrollViewID {
-                    if !self.shouldAutoScrollOnNewContent {
-                        logger.log("AutoScrollingScrollView: User scrolled to bottom (ID: \(String(describing: newViewIDAtBottom))), re-enabling auto-scroll.")
->>>>>>> 7e1a4ea5
                         self.shouldAutoScrollOnNewContent = true
                     }
                 }
